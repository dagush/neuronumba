--- conflicted
+++ resolved
@@ -140,9 +140,6 @@
     def _init_dependant(self):
         super()._init_dependant()
         self.n_interim_samples = int(self.period / self.dt)
-<<<<<<< HEAD
-        time_samples = int(self.t_max / self.period)
-=======
         # Okey this give problems, I think the +1 is not ok when resto modulo is zero.
         # Because I'm not sure I can remove it, I will put the math.ceil. If this cause problems
         # in divisions (ex. t_max / perios) that are not exact, remove the ceil and leave just the
@@ -151,7 +148,6 @@
         # time_samples = 1 + int(self.t_max / self.period)
         # And this the proposal:
         time_samples = math.ceil(self.t_max / self.period)
->>>>>>> 0c59a16c
         if self.n_state_vars:
             self.i_buffer_state = np.zeros((self.n_interim_samples, self.n_state_vars, self.n_rois))
             self.buffer_state = np.empty((time_samples, self.n_state_vars, self.n_rois))
