# ==========================================================================
# ==========================================================================
# Dynamic Mean Field (DMF) model (a.k.a., Reduced Wong-Wang), from
#
# [Deco_2014] G. Deco, A. Ponce-Alvarez, P. Hagmann, G.L. Romani, D. Mantini, M. Corbetta
#             How local excitation-inhibition ratio impacts the whole brain dynamics
#             J. Neurosci., 34 (2014), pp. 7886-7898
# ==========================================================================
import numpy as np
import numba as nb

from neuronumba.basic.attr import Attr
from neuronumba.numba_tools import address_as_void_pointer
from neuronumba.numba_tools.types import ArrF8_1d, ArrF8_2d
from neuronumba.simulator.models import Model

<<<<<<< HEAD

# ====================== var indices into the array
t_glu = 0
t_gaba = 1
We = 2
Wi = 3
I0 = 4
w = 5
J_NMDA = 6
M_e = 7
=======
taon = 0
taog = 1
gamma_e = 2
gamma_i = 3
J_NMDA = 4
I0 = 5
Jext_e = 6
Jext_i = 7
>>>>>>> dfce9c06
ae = 8
be = 9
de = 10
ai = 12
bi = 13
di = 14
<<<<<<< HEAD
alfa_i = 15
alfa_e = 16
B_e = 17
B_i = 18
J = 19
I_external = 20
=======
w = 15
J = 16
I_external = 17
>>>>>>> dfce9c06


# ==========================================================================
class Deco2014(Model):
<<<<<<< HEAD
    n_params = 21
=======
    n_params = 18
>>>>>>> dfce9c06
    state_vars = Model._build_var_dict(['S_e', 'S_i'])
    n_state_vars = len(state_vars)
    c_vars = [0]

    observable_vars = Model._build_var_dict(['Ie', 're'])
    n_observable_vars = len(observable_vars)

    taon = Attr(default=100.0)
    taog = Attr(default=10.0)
    gamma_e = Attr(default=0.641)
    gamma_i = Attr(default=1.0)
    I0 = Attr(default=0.382)
    w = Attr(default=1.4)
    J_NMDA = Attr(default=0.15)
    Jext_e = Attr(default=1.0)
    Jext_i = Attr(default=0.7)
    ae = Attr(default=310.0)
    be = Attr(default=125.0)
    de = Attr(default=0.16)
    ai = Attr(default=615.0)
    bi = Attr(default=177.0)
    di = Attr(default=0.087)
    J = Attr(default=1.0)
    I_external = Attr(default=0.0)

    m = Attr(dependant=True)

    def __init__(self, **kwargs):
        super().__init__(**kwargs)

    @property
    def get_state_vars(self):
        return Deco2014.state_vars

    @property
    def get_observablevars(self):
        return Deco2014.observable_vars

    @property
    def get_c_vars(self):
        return Deco2014.c_vars

    def _init_dependant(self):
        self.m = np.empty((Deco2014.n_params, self.n_rois))
        self.m[taon] = self.as_array(self.taon)
        self.m[taog] = self.as_array(self.taog)
        self.m[gamma_e] = self.as_array(self.gamma_e)
        self.m[gamma_i] = self.as_array(self.gamma_i)
        self.m[I0] = self.as_array(self.I0)
        self.m[w] = self.as_array(self.w)
        self.m[J_NMDA] = self.as_array(self.J_NMDA)
        self.m[Jext_e] = self.as_array(self.Jext_e)
        self.m[ae] = self.as_array(self.ae)
        self.m[be] = self.as_array(self.be)
        self.m[de] = self.as_array(self.de)
        self.m[ai] = self.as_array(self.ai)
        self.m[bi] = self.as_array(self.bi)
        self.m[di] = self.as_array(self.di)
        self.m[Jext_i] = self.as_array(self.Jext_i)
        self.m[w] = self.as_array(self.w)
        self.m[J] = self.as_array(self.J)
        self.m[I_external] = self.as_array(self.I_external)

    def initial_state(self, n_rois):
        state = np.empty((Deco2014.n_state_vars, n_rois))
        state[0] = 0.001
        state[1] = 0.001
        return state

    def initial_observed(self, n_rois):
        observed = np.empty((Deco2014.n_observable_vars, n_rois))
        observed[0] = 0.0
        observed[1] = 0.0
        return observed

    def get_numba_dfun(self):
        m_addr = self.m.ctypes.data
        m_shape = self.m.shape
        m_dtype = self.m.dtype
        # Uncomment this line if you want to debug Deco2014_dfun without @nb.njit
        # m = self.m

        @nb.njit(nb.types.UniTuple(nb.f8[:, :], 2)(nb.f8[:, :], nb.f8[:, :]))
        def Deco2014_dfun(state: ArrF8_2d, coupling: ArrF8_2d):
            # Comment this line if you deactivate @nb.njit for debugging
            m = nb.carray(address_as_void_pointer(m_addr), m_shape, dtype=m_dtype)

            Se = np.clip(state[0, :],0.0,1.0)
            Si = np.clip(state[1, :],0.0,1.0)

            # Eq for I^E (5). I_external = 0 => resting state condition.
<<<<<<< HEAD
            Ie = m[We] * m[I0] + m[w] * m[J_NMDA] * Se + m[J_NMDA] * coupling[0, :] - m[J] * Si + m[I_external]
=======
            Ie = m[Jext_e] * m[I0] + m[w] * m[J_NMDA] * Se + m[J_NMDA] * coupling[0, :] - m[J] * Si + m[I_external]
>>>>>>> dfce9c06
            # Eq for I^I (6). \lambda = 0 => no long-range feedforward inhibition (FFI)
            Ii = m[Jext_i] * m[I0] + m[J_NMDA] * Se - Si
            y = m[ae] * Ie - m[be]
            re = y / (1.0 - np.exp(-m[de] * y))
            y = m[ai] * Ii - m[bi]
            ri = y / (1.0 - np.exp(-m[di] * y))
            # divide by 1000 because we need milliseconds!
            dSe = -Se / m[taon] + m[gamma_e] * (1. - Se) * re / 1000.
            dSi = -Si / m[taog] + m[gamma_i] * ri / 1000.
            return np.stack((dSe, dSi)), np.stack((Ie, re))

        return Deco2014_dfun<|MERGE_RESOLUTION|>--- conflicted
+++ resolved
@@ -14,18 +14,6 @@
 from neuronumba.numba_tools.types import ArrF8_1d, ArrF8_2d
 from neuronumba.simulator.models import Model
 
-<<<<<<< HEAD
-
-# ====================== var indices into the array
-t_glu = 0
-t_gaba = 1
-We = 2
-Wi = 3
-I0 = 4
-w = 5
-J_NMDA = 6
-M_e = 7
-=======
 taon = 0
 taog = 1
 gamma_e = 2
@@ -34,34 +22,19 @@
 I0 = 5
 Jext_e = 6
 Jext_i = 7
->>>>>>> dfce9c06
 ae = 8
 be = 9
 de = 10
 ai = 12
 bi = 13
 di = 14
-<<<<<<< HEAD
-alfa_i = 15
-alfa_e = 16
-B_e = 17
-B_i = 18
-J = 19
-I_external = 20
-=======
 w = 15
 J = 16
 I_external = 17
->>>>>>> dfce9c06
 
 
-# ==========================================================================
 class Deco2014(Model):
-<<<<<<< HEAD
-    n_params = 21
-=======
     n_params = 18
->>>>>>> dfce9c06
     state_vars = Model._build_var_dict(['S_e', 'S_i'])
     n_state_vars = len(state_vars)
     c_vars = [0]
@@ -153,11 +126,7 @@
             Si = np.clip(state[1, :],0.0,1.0)
 
             # Eq for I^E (5). I_external = 0 => resting state condition.
-<<<<<<< HEAD
-            Ie = m[We] * m[I0] + m[w] * m[J_NMDA] * Se + m[J_NMDA] * coupling[0, :] - m[J] * Si + m[I_external]
-=======
             Ie = m[Jext_e] * m[I0] + m[w] * m[J_NMDA] * Se + m[J_NMDA] * coupling[0, :] - m[J] * Si + m[I_external]
->>>>>>> dfce9c06
             # Eq for I^I (6). \lambda = 0 => no long-range feedforward inhibition (FFI)
             Ii = m[Jext_i] * m[I0] + m[J_NMDA] * Se - Si
             y = m[ae] * Ie - m[be]
